"""Trains a policy network to get a humanoid to stand up."""

import argparse
import logging
import os
from dataclasses import dataclass, field
from functools import partial
from typing import Any, Dict, List, Tuple

import equinox as eqx
import jax
import jax.numpy as jnp
import mediapy as media
import numpy as np
import optax
from brax.envs import State
from brax.mjx.base import State as MjxState
from jax import Array
from tqdm import tqdm

import wandb
from environment import HumanoidEnv

logger = logging.getLogger(__name__)


@dataclass
class Config:
    lr_actor: float = field(default=2.5e-4, metadata={"help": "Learning rate for the actor network."})
    lr_critic: float = field(default=2.5e-4, metadata={"help": "Learning rate for the critic network."})
    num_iterations: int = field(default=15000, metadata={"help": "Number of environment simulation iterations."})
    num_envs: int = field(default=32, metadata={"help": "Number of environments to run at once with vectorization."})
    max_steps_per_episode: int = field(
<<<<<<< HEAD
        default=128 * 32, metadata={"help": "Maximum number of steps per episode (across ALL environments)."}
    )
    max_steps_per_iteration: int = field(
        default=512 * 32,
=======
        default=512 * 32, metadata={"help": "Maximum number of steps per episode (across ALL environments)."}
    )
    max_steps_per_iteration: int = field(
        default=1024 * 32,
>>>>>>> a2369035
        metadata={
            "help": "Maximum number of steps per iteration of simulating environments (across ALL environments)."
        },
    )
    gamma: float = field(default=0.99, metadata={"help": "Discount factor for future rewards."})
    lambd: float = field(default=0.95, metadata={"help": "Lambda parameter for GAE calculation."})
    batch_size: int = field(default=32, metadata={"help": "Batch size for training updates."})
    epsilon: float = field(default=0.2, metadata={"help": "Clipping parameter for PPO."})
    l2_rate: float = field(default=0.001, metadata={"help": "L2 regularization rate for the critic."})
    entropy_coeff: float = field(default=0.01, metadata={"help": "Coefficient for entropy loss."})


class Actor(eqx.Module):
    """Actor network for PPO."""

    linear1: eqx.nn.Linear
    linear2: eqx.nn.Linear
    mu_layer: eqx.nn.Linear
    log_sigma_layer: eqx.nn.Linear

    def __init__(self, input_size: int, action_size: int, key: Array) -> None:
        keys = jax.random.split(key, 4)
        self.linear1 = eqx.nn.Linear(input_size, 256, key=keys[0])
        self.linear2 = eqx.nn.Linear(256, 256, key=keys[1])
        self.mu_layer = eqx.nn.Linear(256, action_size, key=keys[2])
        self.log_sigma_layer = eqx.nn.Linear(256, action_size, key=keys[3])

        # Parameter initialization according to Trick #2
        self.linear1 = self.initialize_layer(self.linear1, np.sqrt(2), keys[0])
        self.linear2 = self.initialize_layer(self.linear2, np.sqrt(2), keys[1])
        self.mu_layer = self.initialize_layer(self.mu_layer, 0.01, keys[2])
        self.log_sigma_layer = self.initialize_layer(self.log_sigma_layer, 0.01, keys[3])

    def __call__(self, x: Array) -> Tuple[Array, Array]:
        x = jax.nn.tanh(self.linear1(x))
        x = jax.nn.tanh(self.linear2(x))
        mu = self.mu_layer(x)
        log_sigma = self.log_sigma_layer(x)
        return mu, jnp.exp(log_sigma)

    def initialize_layer(self, layer: eqx.nn.Linear, scale: float, key: Array) -> eqx.nn.Linear:
        weight_shape = layer.weight.shape

        initializer = jax.nn.initializers.orthogonal()
        new_weight = initializer(key, weight_shape, jnp.float32) * scale
        new_bias = jnp.zeros(layer.bias.shape) if layer.bias is not None else None

        def where_weight(layer: eqx.nn.Linear) -> Array:
            return layer.weight

        def where_bias(layer: eqx.nn.Linear) -> Array | None:
            return layer.bias

        new_layer = eqx.tree_at(where_weight, layer, new_weight)
        new_layer = eqx.tree_at(where_bias, new_layer, new_bias)

        return new_layer


class Critic(eqx.Module):
    """Critic network for PPO."""

    linear1: eqx.nn.Linear
    linear2: eqx.nn.Linear
    value_layer: eqx.nn.Linear

    def __init__(self, input_size: int, key: Array) -> None:
        keys = jax.random.split(key, 3)
        self.linear1 = eqx.nn.Linear(input_size, 256, key=keys[0])
        self.linear2 = eqx.nn.Linear(256, 256, key=keys[1])
        self.value_layer = eqx.nn.Linear(256, 1, key=keys[2])

        # Parameter initialization according to Trick #2
        self.linear1 = self.initialize_layer(self.linear1, np.sqrt(2), keys[0])
        self.linear2 = self.initialize_layer(self.linear2, np.sqrt(2), keys[1])
        self.value_layer = self.initialize_layer(self.value_layer, 1.0, keys[2])

    def __call__(self, x: Array) -> Array:
        x = jax.nn.tanh(self.linear1(x))
        x = jax.nn.tanh(self.linear2(x))
        return self.value_layer(x)

    def initialize_layer(self, layer: eqx.nn.Linear, scale: float, key: Array) -> eqx.nn.Linear:
        weight_shape = layer.weight.shape

        initializer = jax.nn.initializers.orthogonal()
        new_weight = initializer(key, weight_shape, jnp.float32) * scale
        new_bias = jnp.zeros(layer.bias.shape) if layer.bias is not None else None

        def where_weight(layer: eqx.nn.Linear) -> Array:
            return layer.weight

        def where_bias(layer: eqx.nn.Linear) -> Array | None:
            return layer.bias

        new_layer = eqx.tree_at(where_weight, layer, new_weight)
        new_layer = eqx.tree_at(where_bias, new_layer, new_bias)

        return new_layer


class Ppo:
    def __init__(self, observation_size: int, action_size: int, config: Config, key: Array) -> None:
        """Initialize the PPO model's actor/critic structure and optimizers."""
        key, subkey1, subkey2 = jax.random.split(key, 3)
        self.actor = Actor(observation_size, action_size, subkey1)
        self.critic = Critic(observation_size, subkey2)

        total_timesteps = config.num_iterations

        # Learning rate annealing according to Trick #4
        self.actor_schedule = optax.linear_schedule(
            init_value=config.lr_actor, end_value=1e-6, transition_steps=total_timesteps
        )
        self.critic_schedule = optax.linear_schedule(
            init_value=config.lr_critic, end_value=1e-6, transition_steps=total_timesteps
        )

<<<<<<< HEAD
        # eps below according to Trick #3
        self.actor_optim = optax.chain(optax.adam(learning_rate=self.actor_schedule, eps=1e-5))
        self.critic_optim = optax.chain(
            optax.adamw(learning_rate=self.critic_schedule, weight_decay=config.l2_rate, eps=1e-5)
=======
        clip_threshold = 1.0
        # eps below according to Trick #3
        self.actor_optim = optax.chain(
            optax.clip_by_global_norm(clip_threshold), optax.adam(learning_rate=self.actor_schedule, eps=1e-5)
        )
        self.critic_optim = optax.chain(
            optax.clip_by_global_norm(clip_threshold),
            optax.adamw(learning_rate=self.critic_schedule, weight_decay=config.l2_rate, eps=1e-5),
>>>>>>> a2369035
        )

        # Initialize optimizer states
        self.actor_opt_state = self.actor_optim.init(eqx.filter(self.actor, eqx.is_array))
        self.critic_opt_state = self.critic_optim.init(eqx.filter(self.critic, eqx.is_array))

    def get_params(self) -> Dict[str, Any]:
        """Get the parameters of the PPO model."""
        return {
            "actor": self.actor,
            "critic": self.critic,
            "actor_opt_state": self.actor_opt_state,
            "critic_opt_state": self.critic_opt_state,
        }

    def update_params(self, new_params: Dict[str, Any]) -> None:
        """Update the parameters of the PPO model."""
        self.actor = new_params["actor"]
        self.critic = new_params["critic"]
        self.actor_opt_state = new_params["actor_opt_state"]
        self.critic_opt_state = new_params["critic_opt_state"]


@jax.jit
def apply_critic(critic: Critic, state: Array) -> Array:
    return critic(state)


@jax.jit
def apply_actor(actor: Critic, state: Array) -> Array:
    return actor(state)


def train_step(
    actor_optim: optax.GradientTransformation,
    critic_optim: optax.GradientTransformation,
    params: Dict[str, Any],
    states_b: Array,
    actions_b: Array,
    returns_b: Array,
    advants_b: Array,
    old_log_prob_b: Array,
    config: Config,
) -> Tuple[Dict[str, Any], Tuple[Array, Array]]:
    """Perform a single training step with PPO parameters."""
    actor, critic, actor_opt_state, critic_opt_state = params.values()

    actor_vmap = jax.vmap(apply_actor, in_axes=(None, 0))
    critic_vmap = jax.vmap(apply_critic, in_axes=(None, 0))

    # Normalizing advantages *in minibatch* according to Trick #7
    advants_b = (advants_b - advants_b.mean()) / (advants_b.std() + 1e-8)

    @eqx.filter_value_and_grad
    def actor_loss_fn(actor: Actor) -> Array:
        """Prioritizing advantageous actions over more training."""
        mu_b, std_b = actor_vmap(actor, states_b)
        new_log_prob_b = actor_log_prob(mu_b, std_b, actions_b)

        # Calculating the ratio of new and old probabilities
        ratio_b = jnp.exp(new_log_prob_b - old_log_prob_b)
        surrogate_loss_b = ratio_b * advants_b

        # Clipping is done to prevent too much change if new advantages are very large
        clipped_loss_b = jnp.clip(ratio_b, 1.0 - config.epsilon, 1.0 + config.epsilon) * advants_b

<<<<<<< HEAD
        actor_loss = -jnp.mean(jnp.minimum(surrogate_loss_b, clipped_loss_b))
        entropy_loss = jnp.mean(0.5 * (jnp.log(2 * jnp.pi * std_b**2) + 1))
=======
        # Choosing the smallest magnitude loss
        actor_loss = -jnp.mean(
            jnp.where(jnp.abs(surrogate_loss_b) < jnp.abs(clipped_loss_b), surrogate_loss_b, clipped_loss_b)
        )

        entropy_loss = jnp.mean(0.5 * (jnp.log(2 * jnp.pi * (std_b + 1e-8) ** 2) + 1))
>>>>>>> a2369035

        total_loss = actor_loss - config.entropy_coeff * entropy_loss
        return total_loss

    @eqx.filter_value_and_grad
    def critic_loss_fn(critic: Critic) -> Array:
        """Prioritizing being able to predict the ground truth returns."""
        critic_returns_b = critic_vmap(critic, states_b).squeeze()
        critic_loss = jnp.mean((critic_returns_b - returns_b) ** 2)
        return critic_loss

    # Calculating actor loss and updating actor parameters --- outputting auxillary data for logging
    actor_loss, actor_grads = actor_loss_fn(actor)
    actor_updates, new_actor_opt_state = actor_optim.update(actor_grads, actor_opt_state, params=actor)
    new_actor = eqx.apply_updates(actor, actor_updates)

    # Calculating critic loss and updating critic parameters
    critic_loss, critic_grads = critic_loss_fn(critic)
    critic_updates, new_critic_opt_state = critic_optim.update(critic_grads, critic_opt_state, params=critic)
    new_critic = eqx.apply_updates(critic, critic_updates)

    new_params = {
        "actor": new_actor,
        "critic": new_critic,
        "actor_opt_state": new_actor_opt_state,
        "critic_opt_state": new_critic_opt_state,
    }

    return new_params, (actor_loss, critic_loss)


def get_gae(rewards: Array, masks: Array, values: Array, config: Config) -> Tuple[Array, Array]:
    """Calculate the Generalized Advantage Estimation for rewards using jax.lax.scan."""

    def gae_step(carry: Tuple[Array, Array], inp: Tuple[Array, Array, Array]) -> Tuple[Tuple[Array, Array], Array]:
        """Single step of Generalized Advantage Estimation to be iterated over."""
        gae, next_value = carry
        reward, mask, value = inp
        delta = reward + config.gamma * next_value * mask - value
        gae = delta + config.gamma * config.lambd * mask * gae
        return (gae, value), gae

    # Calculating reward, with combination of immediate reward and diminishing value of future rewards
    _, advantages = jax.lax.scan(
        f=gae_step,
        init=(jnp.zeros_like(rewards[-1]), values[-1]),
        xs=(rewards, masks, values),  # NOTE: correct direction?
        reverse=True,
    )
    returns = advantages + values
    return returns, advantages


def train(ppo: Ppo, memory: List[Tuple[Array, Array, Array, Array]], config: Config) -> None:
    """Train the PPO model using the memory collected from the environment."""
    # Reorders memory according to states, actions, rewards, masks
    states = jnp.array([e[0] for e in memory])
    actions = jnp.array([e[1] for e in memory])
    rewards = jnp.array([e[2] for e in memory])
    masks = jnp.array([e[3] for e in memory])

    # Calculate old log probabilities
    actor_vmap = jax.vmap(apply_actor, in_axes=(None, 0))
    old_mu, old_std = actor_vmap(ppo.actor, states)
    old_log_prob = actor_log_prob(old_mu, old_std, actions)

    # Calculate values for all states
    critic_vmap = jax.vmap(apply_critic, in_axes=(None, 0))
    values = critic_vmap(ppo.critic, states).squeeze()

<<<<<<< HEAD
    # NOTE: are the output shapes correct?

=======
>>>>>>> a2369035
    # Calculate GAE and returns
    returns, advantages = get_gae(rewards, masks, values, config)

    n = len(states)
    arr = jnp.arange(n)
    key = jax.random.PRNGKey(0)

    for epoch in range(1):
        key, subkey = jax.random.split(key)
        arr = jax.random.permutation(subkey, arr)

        # Calculate average advantages and returns
        avg_advantages = jnp.mean(advantages)
        avg_returns = jnp.mean(returns)
        total_actor_loss = 0.0
        total_critic_loss = 0.0

        logger.info("Processing %d batches", n // config.batch_size)
        for i in range(n // config.batch_size):

            # Batching the data
            batch_indices = arr[config.batch_size * i : config.batch_size * (i + 1)]
            states_b = states[batch_indices]
            actions_b = actions[batch_indices]
            returns_b = returns[batch_indices]
            advantages_b = advantages[batch_indices]
            old_log_prob_b = old_log_prob[batch_indices]

            params = ppo.get_params()
            new_params, (actor_loss, critic_loss) = train_step(
                ppo.actor_optim,
                ppo.critic_optim,
                params,
                states_b,
                actions_b,
                returns_b,
                advantages_b,
                old_log_prob_b,
                config,
            )
            ppo.update_params(new_params)

            total_actor_loss += actor_loss.mean().item()
            total_critic_loss += critic_loss.mean().item()

        mean_actor_loss = total_actor_loss / (n // config.batch_size)
        mean_critic_loss = total_critic_loss / (n // config.batch_size)

        logger.info(f"Mean Actor Loss: {mean_actor_loss}, Mean Critic Loss: {mean_critic_loss}")

        # Log metrics to wandb
        wandb.log(
            {
                "actor_loss": mean_actor_loss,
                "critic_loss": mean_critic_loss,
                "avg_advantages": avg_advantages,
                "avg_returns": avg_returns,
            }
        )


def actor_log_prob(mu: Array, sigma: Array, actions: Array) -> Array:
    """Calculate the log probability of the actions given the actor network's output."""
    return jax.scipy.stats.norm.logpdf(actions, mu, sigma + 1e-8).sum(axis=-1)


def actor_distribution(mu: Array, sigma: Array, rng: Array) -> Array:
    """Get an action from the actor network from its probability distribution of actions."""
    return jax.random.normal(rng, shape=mu.shape) * sigma + mu


def unwrap_state_vectorization(state: State, envs_to_sample: int) -> State:
    """Unwraps one environment the vectorized rollout so that the frames in videos are correctly ordered."""
    unwrapped_rollout = []
    # Get all attributes of the state
    attributes = dir(state)

    for i in range(envs_to_sample):
        # Create a new state with the first element of each attribute
        new_state = {}
        for attr in attributes:
            # Skip special methods and attributes
            if not attr.startswith("_") and not callable(getattr(state, attr)):
                value = getattr(state, attr)
                try:
                    new_state[attr] = value[i]
                except Exception:
                    # logger.warning(f"Could not get first element of {attr}.")
                    new_state[attr] = value
        unwrapped_rollout.append(type(state)(**new_state))

    return unwrapped_rollout


def screenshot(
    env: HumanoidEnv,
    rng: Array,
    width: int = 640,
    height: int = 480,
    filename: str = "screenshot.png",
) -> None:
    """Save a screenshot of the starting environment for debugging initial positions."""
    state = env.reset(rng)
    image_array = env.render(state.pipeline_state, camera="side", width=width, height=height)
    image_array = jnp.array(image_array).astype("uint8")
    os.makedirs("screenshots", exist_ok=True)
    media.write_image(os.path.join("screenshots", filename), image_array)

    logger.info(f"Screenshot saved as {filename}")


@jax.jit
def choose_action(actor: Actor, obs: Array, rng: Array) -> Array:
    # Given a state, we do our forward pass and then sample from to maintain "random actions"
    mu, sigma = apply_actor(actor, obs)
    return actor_distribution(mu, sigma, rng)


@jax.jit
def update_memory(memory: Dict[str, Array], new_data: Dict[str, Array]) -> Dict[str, Array]:
    return jax.tree.map(lambda x, y: jnp.concatenate([x, y]), memory, new_data)


def reorder_memory(memory: Dict[str, Array], num_envs: int) -> Dict[str, Array]:
    reordered_memory = {
        "states": jnp.concatenate([memory["states"][i::num_envs] for i in range(num_envs)], axis=0),
        "actions": jnp.concatenate([memory["actions"][i::num_envs] for i in range(num_envs)], axis=0),
        "rewards": jnp.concatenate([memory["rewards"][i::num_envs] for i in range(num_envs)], axis=0),
        "masks": jnp.concatenate([memory["masks"][i::num_envs] for i in range(num_envs)], axis=0),
    }
    return reordered_memory


def main() -> None:
    logging.basicConfig(
        level=logging.INFO,
        format="%(asctime)s - %(name)s - %(levelname)s - %(message)s",
        datefmt="%Y-%m-%d %H:%M:%S",
    )

    parser = argparse.ArgumentParser()
    parser.add_argument("--env_name", type=str, default="Humanoid-v2", help="name of environmnet to put into logs")
    parser.add_argument("--render", action="store_true", help="render the environment")
    parser.add_argument("--width", type=int, default=640, help="width of the video frame")
    parser.add_argument("--height", type=int, default=480, help="height of the video frame")
    parser.add_argument("--render_every", type=int, default=2, help="render the environment every N steps")
    parser.add_argument("--video_length", type=int, default=10, help="maxmimum length of video in seconds")
    parser.add_argument("--save_video_every", type=int, default=100, help="save video every N iterations")
    parser.add_argument("--envs_to_sample", type=int, default=4, help="number of environments to sample for video")
    args = parser.parse_args()

    config = Config()
    wandb.init(project="humanoid-ppo", config=vars(config))

    env = HumanoidEnv()
    observation_size = env.observation_size
    action_size = env.action_size

    logger.info("action_size %s", action_size)
    logger.info("observation_size %s", observation_size)

    @jax.jit
    def reset_fn(rng: Array) -> State:
        rngs = jax.random.split(rng, config.num_envs)
        return jax.vmap(env.reset)(rngs)

    @jax.jit
    def step_fn(states: State, actions: jax.Array) -> State:
        return jax.vmap(env.step)(states, actions)

    rng = jax.random.PRNGKey(0)

    # screenshot(env, rng)
    # return

    reset_fn(rng)
    np.random.seed(500)

    ppo = Ppo(observation_size, action_size, config, rng)
    episodes: int = 0

    for i in range(1, config.num_iterations + 1):
        # Initialize memory as JAX arrays
        scores = []
        steps = 0
        rollout: List[MjxState] = []

        rng, reset_rng = jax.random.split(rng)
        states = reset_fn(reset_rng)
        pbar = tqdm(total=config.max_steps_per_iteration, desc=f"Steps for iteration {i}")
        wait = -1

        while steps < config.max_steps_per_iteration // config.num_envs:
            episodes += config.num_envs

            # Normalizing observations quickens learning
            norm_obs = (states.obs - jnp.mean(states.obs, axis=1, keepdims=True)) / (
                jnp.std(states.obs, axis=1, keepdims=True) + 1e-8
            )
            obs = jax.device_put(norm_obs)
            score = jnp.zeros(config.num_envs)

            memory = {
                "states": jnp.empty((0, observation_size)),
                "actions": jnp.empty((0, action_size)),
                "rewards": jnp.empty((0,)),
                "masks": jnp.empty((0,)),
            }

            for _ in range(config.max_steps_per_episode // config.num_envs):

                # Choosing actions
                choose_action_vmap = jax.vmap(choose_action, in_axes=(None, 0, 0))
                rng, *action_rng = jax.random.split(rng, num=config.num_envs + 1)
                actions = choose_action_vmap(ppo.actor, obs, jnp.array(action_rng))

                # NOTE: disable actions when "done" --> better for current wait system?
                states = step_fn(states, actions)

                # Normalizing observations quickens learning
                norm_obs = (states.obs - jnp.mean(states.obs, axis=1, keepdims=True)) / (
                    jnp.std(states.obs, axis=1, keepdims=True) + 1e-8
                )
                next_obs, rewards, dones = norm_obs, states.reward, states.done
<<<<<<< HEAD
                masks = (1 - dones).astype(jnp.float32)
=======
                masks = (1 - 0.8 * dones).astype(jnp.float32)
>>>>>>> a2369035

                # Update memory
                new_data = {"states": obs, "actions": actions, "rewards": rewards, "masks": masks}
                memory = update_memory(memory, new_data)

                score += rewards

<<<<<<< HEAD
                if jnp.any(jnp.isnan(rewards)):
                    print(rewards)

=======
>>>>>>> a2369035
                obs = next_obs
                steps += config.num_envs
                pbar.update(config.num_envs)

                # Capture first environment for video if enabled
                if (
                    args.save_video_every
                    and i % args.save_video_every == 0
                    and len(rollout) < args.video_length * int(1 / env.dt)
                ):
                    unwrapped_states = unwrap_state_vectorization(states.pipeline_state, args.envs_to_sample)
                    rollout.extend(unwrapped_states)

                if jnp.all(dones):
<<<<<<< HEAD

                    # NOTE: this "waiting" penalizes systems that just want to fall quick (and reset quick),
                    # since prevents fast reset goes from needing 84 steps to 30 steps to get to pretty high scores.
                    # This isn't implemented in any other PPO though so not sure if it's a good idea.
                    if wait == -1:
                        wait = 10
                    else:
                        wait -= 1
                        if wait == 0:
                            rng, reset_rng = jax.random.split(rng)
                            states = reset_fn(reset_rng)
                            break
=======
>>>>>>> a2369035

                    # NOTE: this "waiting" penalizes systems that just want to fall quick (and reset quick),
                    # since prevents fast reset goes from needing 84 steps to 30 steps to get to pretty high scores.
                    # This isn't implemented in any other PPO though so not sure if it's a good idea.
                    if wait == -1:
                        wait = 10
                    else:
                        wait -= 1
                        if wait == 0:
                            rng, reset_rng = jax.random.split(rng)
                            states = reset_fn(reset_rng)
                            break

            scores.append(jnp.mean(score))

            memory = reorder_memory(memory, config.num_envs)

            train_memory = [
                (s, a, r, m)
                for s, a, r, m in zip(memory["states"], memory["actions"], memory["rewards"], memory["masks"])
            ]
            train(ppo, train_memory, config)

        score_avg = float(jnp.mean(jnp.array(scores)))

        pbar.close()
        logger.info("Episode %s score is %.2f", episodes, score_avg)

        wandb.log({"score": score_avg, "episode": episodes})

        # Save video for this iteration
        if args.save_video_every and i % args.save_video_every == 0 and rollout:

            reordered_rollout = [
                frame for i in range(args.envs_to_sample) for frame in rollout[i :: args.envs_to_sample]
            ]

            images = jnp.array(
                env.render(reordered_rollout[:: args.render_every], camera="side", width=args.width, height=args.height)
            )
            fps = int(1 / env.dt)

            script_dir = os.path.dirname(__file__)
            videos_dir = os.path.join(script_dir, "videos")

            if not os.path.exists(videos_dir):
                os.makedirs(videos_dir)

            video_path = os.path.join(videos_dir, f"{args.env_name}_video{i}.mp4")

            logger.info("Saving video to %s for iteration %d", video_path, i)
            media.write_video(video_path, images, fps=fps)


if __name__ == "__main__":
    main()<|MERGE_RESOLUTION|>--- conflicted
+++ resolved
@@ -31,17 +31,10 @@
     num_iterations: int = field(default=15000, metadata={"help": "Number of environment simulation iterations."})
     num_envs: int = field(default=32, metadata={"help": "Number of environments to run at once with vectorization."})
     max_steps_per_episode: int = field(
-<<<<<<< HEAD
-        default=128 * 32, metadata={"help": "Maximum number of steps per episode (across ALL environments)."}
-    )
-    max_steps_per_iteration: int = field(
-        default=512 * 32,
-=======
         default=512 * 32, metadata={"help": "Maximum number of steps per episode (across ALL environments)."}
     )
     max_steps_per_iteration: int = field(
         default=1024 * 32,
->>>>>>> a2369035
         metadata={
             "help": "Maximum number of steps per iteration of simulating environments (across ALL environments)."
         },
@@ -160,12 +153,6 @@
             init_value=config.lr_critic, end_value=1e-6, transition_steps=total_timesteps
         )
 
-<<<<<<< HEAD
-        # eps below according to Trick #3
-        self.actor_optim = optax.chain(optax.adam(learning_rate=self.actor_schedule, eps=1e-5))
-        self.critic_optim = optax.chain(
-            optax.adamw(learning_rate=self.critic_schedule, weight_decay=config.l2_rate, eps=1e-5)
-=======
         clip_threshold = 1.0
         # eps below according to Trick #3
         self.actor_optim = optax.chain(
@@ -174,7 +161,6 @@
         self.critic_optim = optax.chain(
             optax.clip_by_global_norm(clip_threshold),
             optax.adamw(learning_rate=self.critic_schedule, weight_decay=config.l2_rate, eps=1e-5),
->>>>>>> a2369035
         )
 
         # Initialize optimizer states
@@ -241,17 +227,12 @@
         # Clipping is done to prevent too much change if new advantages are very large
         clipped_loss_b = jnp.clip(ratio_b, 1.0 - config.epsilon, 1.0 + config.epsilon) * advants_b
 
-<<<<<<< HEAD
-        actor_loss = -jnp.mean(jnp.minimum(surrogate_loss_b, clipped_loss_b))
-        entropy_loss = jnp.mean(0.5 * (jnp.log(2 * jnp.pi * std_b**2) + 1))
-=======
         # Choosing the smallest magnitude loss
         actor_loss = -jnp.mean(
             jnp.where(jnp.abs(surrogate_loss_b) < jnp.abs(clipped_loss_b), surrogate_loss_b, clipped_loss_b)
         )
 
         entropy_loss = jnp.mean(0.5 * (jnp.log(2 * jnp.pi * (std_b + 1e-8) ** 2) + 1))
->>>>>>> a2369035
 
         total_loss = actor_loss - config.entropy_coeff * entropy_loss
         return total_loss
@@ -322,11 +303,6 @@
     critic_vmap = jax.vmap(apply_critic, in_axes=(None, 0))
     values = critic_vmap(ppo.critic, states).squeeze()
 
-<<<<<<< HEAD
-    # NOTE: are the output shapes correct?
-
-=======
->>>>>>> a2369035
     # Calculate GAE and returns
     returns, advantages = get_gae(rewards, masks, values, config)
 
@@ -551,11 +527,7 @@
                     jnp.std(states.obs, axis=1, keepdims=True) + 1e-8
                 )
                 next_obs, rewards, dones = norm_obs, states.reward, states.done
-<<<<<<< HEAD
-                masks = (1 - dones).astype(jnp.float32)
-=======
                 masks = (1 - 0.8 * dones).astype(jnp.float32)
->>>>>>> a2369035
 
                 # Update memory
                 new_data = {"states": obs, "actions": actions, "rewards": rewards, "masks": masks}
@@ -563,12 +535,6 @@
 
                 score += rewards
 
-<<<<<<< HEAD
-                if jnp.any(jnp.isnan(rewards)):
-                    print(rewards)
-
-=======
->>>>>>> a2369035
                 obs = next_obs
                 steps += config.num_envs
                 pbar.update(config.num_envs)
@@ -583,7 +549,6 @@
                     rollout.extend(unwrapped_states)
 
                 if jnp.all(dones):
-<<<<<<< HEAD
 
                     # NOTE: this "waiting" penalizes systems that just want to fall quick (and reset quick),
                     # since prevents fast reset goes from needing 84 steps to 30 steps to get to pretty high scores.
@@ -596,20 +561,6 @@
                             rng, reset_rng = jax.random.split(rng)
                             states = reset_fn(reset_rng)
                             break
-=======
->>>>>>> a2369035
-
-                    # NOTE: this "waiting" penalizes systems that just want to fall quick (and reset quick),
-                    # since prevents fast reset goes from needing 84 steps to 30 steps to get to pretty high scores.
-                    # This isn't implemented in any other PPO though so not sure if it's a good idea.
-                    if wait == -1:
-                        wait = 10
-                    else:
-                        wait -= 1
-                        if wait == 0:
-                            rng, reset_rng = jax.random.split(rng)
-                            states = reset_fn(reset_rng)
-                            break
 
             scores.append(jnp.mean(score))
 
